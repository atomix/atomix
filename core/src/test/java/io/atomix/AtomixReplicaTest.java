--- conflicted
+++ resolved
@@ -52,10 +52,6 @@
   /**
    * Tests submitting a command.
    */
-<<<<<<< HEAD
-  public void testSubmitCommand() throws Throwable {
-    Atomix replica = createReplicas(8, 3, 1, new ResourceType(TestResource.class)).iterator().next();
-=======
   public void testSubmitCommandWithSequentialConsistency() throws Throwable {
     testSubmitCommand(WriteConsistency.SEQUENTIAL_EVENT);
   }
@@ -72,7 +68,6 @@
    */
   private void testSubmitCommand(WriteConsistency consistency) throws Throwable {
     Atomix replica = createReplicas(3, new ResourceType(TestResource.class)).iterator().next();
->>>>>>> 97c27633
 
     TestResource resource = replica.getResource("test", TestResource.class).get(5, TimeUnit.SECONDS);
 
@@ -87,10 +82,6 @@
   /**
    * Tests submitting a query.
    */
-<<<<<<< HEAD
-  public void testSubmitQuery() throws Throwable {
-    Atomix replica = createReplicas(8, 3, 1, new ResourceType(TestResource.class)).iterator().next();
-=======
   public void testSubmitQueryWithSequentialConsistency() throws Throwable {
     testSubmitQuery(ReadConsistency.SEQUENTIAL);
   }
@@ -114,7 +105,6 @@
    */
   private void testSubmitQuery(ReadConsistency consistency) throws Throwable {
     Atomix replica = createReplicas(3, new ResourceType(TestResource.class)).iterator().next();
->>>>>>> 97c27633
 
     TestResource resource = replica.getResource("test", TestResource.class).get(5, TimeUnit.SECONDS);
 
