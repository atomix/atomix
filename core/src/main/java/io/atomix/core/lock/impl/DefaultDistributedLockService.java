/*
 * Copyright 2018-present Open Networking Foundation
 *
 * Licensed under the Apache License, Version 2.0 (the "License");
 * you may not use this file except in compliance with the License.
 * You may obtain a copy of the License at
 *
 * http://www.apache.org/licenses/LICENSE-2.0
 *
 * Unless required by applicable law or agreed to in writing, software
 * distributed under the License is distributed on an "AS IS" BASIS,
 * WITHOUT WARRANTIES OR CONDITIONS OF ANY KIND, either express or implied.
 * See the License for the specific language governing permissions and
 * limitations under the License.
 */
package io.atomix.core.lock.impl;

import io.atomix.core.lock.DistributedLockType;

/**
 * Default distributed lock service.
 */
public class DefaultDistributedLockService extends AbstractAtomicLockService {
  public DefaultDistributedLockService() {
<<<<<<< HEAD
    super(DistributedLockType.instance(), DistributedLockClient.class);
  }

  @Override
  public Serializer serializer() {
    return SERIALIZER;
  }

  @Override
  public void backup(BackupOutput output) {
    output.writeObject(lock);
    output.writeObject(queue);
  }

  @Override
  public void restore(BackupInput input) {
    lock = input.readObject();
    queue = input.readObject();

    // After the snapshot is installed, we need to cancel any existing timers and schedule new ones based on the
    // state provided by the snapshot.
    timers.values().forEach(Scheduled::cancel);
    timers.clear();
    for (LockHolder holder : queue) {
      if (holder.expire > 0) {
        timers.put(holder.index, getScheduler().schedule(Duration.ofMillis(holder.expire - getWallClock().getTime().unixTimestamp()), () -> {
          timers.remove(holder.index);
          queue.remove(holder);
          PrimitiveSession session = getSession(holder.session);
          if (session != null && session.getState().active()) {
            acceptOn(holder.session, service -> service.failed(holder.id));
          }
        }));
      }
    }
  }

  @Override
  public void onExpire(PrimitiveSession session) {
    releaseSession(session);
  }

  @Override
  public void onClose(PrimitiveSession session) {
    releaseSession(session);
  }

  @Override
  public void lock(int id, long timeout) {
    PrimitiveSession session = getCurrentSession();
    // If the lock is not already owned, immediately grant the lock to the requester.
    // Note that we still have to publish an event to the session. The event is guaranteed to be received
    // by the client-side primitive after the LOCK response.
    if (lock == null) {
      lock = new LockHolder(
          id,
          getCurrentIndex(),
          session.sessionId(),
          0);
      acceptOn(session, service -> service.locked(id, getCurrentIndex()));
      // If the timeout is 0, that indicates this is a tryLock request. Immediately fail the request.
    } else if (timeout == 0) {
      acceptOn(session, service -> service.failed(id));
      // If a timeout exists, add the request to the queue and set a timer. Note that the lock request expiration
      // time is based on the *state machine* time - not the system time - to ensure consistency across servers.
    } else if (timeout > 0) {
      LockHolder holder = new LockHolder(
          id,
          getCurrentIndex(),
          session.sessionId(),
          getWallClock().getTime().unixTimestamp() + timeout);
      queue.add(holder);
      timers.put(getCurrentIndex(), getScheduler().schedule(Duration.ofMillis(timeout), () -> {
        // When the lock request timer expires, remove the request from the queue and publish a FAILED
        // event to the session. Note that this timer is guaranteed to be executed in the same thread as the
        // state machine commands, so there's no need to use a lock here.
        timers.remove(getCurrentIndex());
        queue.remove(holder);
        if (session.getState().active()) {
          acceptOn(session, service -> service.failed(id));
        }
      }));
      // If the lock is -1, just add the request to the queue with no expiration.
    } else {
      LockHolder holder = new LockHolder(
          id,
          getCurrentIndex(),
          session.sessionId(),
          0);
      queue.add(holder);
    }
  }

  @Override
  public void unlock(int id) {
    if (lock != null) {
      // If the commit's session does not match the current lock holder, ignore the request.
      if (!lock.session.equals(getCurrentSession().sessionId())) {
        return;
      }

      // If the current lock ID does not match the requested lock ID, ignore the request. This ensures that
      // internal releases of locks that were never acquired by the client-side primitive do not cause
      // legitimate locks to be unlocked.
      if (lock.id != id) {
        return;
      }

      // The lock has been released. Populate the lock from the queue.
      lock = queue.poll();
      while (lock != null) {
        // If the waiter has a lock timer, cancel the timer.
        Scheduled timer = timers.remove(lock.index);
        if (timer != null) {
          timer.cancel();
        }

        // Notify the client that it has acquired the lock.
        PrimitiveSession lockSession = getSession(lock.session);
        if (lockSession != null && lockSession.getState().active()) {
          acceptOn(lock.session, service -> service.locked(lock.id, getCurrentIndex()));
          break;
        }
        lock = queue.poll();
      }
    }
  }

  @Override
  public boolean isLocked() {
    return lock != null;
  }

  /**
   * Handles a session that has been closed by a client or expired by the cluster.
   * <p>
   * When a session is removed, if the session is the current lock holder then the lock is released and the next
   * session waiting in the queue is granted the lock. Additionally, all pending lock requests for the session
   * are removed from the lock queue.
   *
   * @param session the closed session
   */
  private void releaseSession(PrimitiveSession session) {
    // Remove all instances of the session from the lock queue.
    queue.removeIf(lock -> lock.session.equals(session.sessionId()));

    // If the removed session is the current holder of the lock, nullify the lock and attempt to grant it
    // to the next waiter in the queue.
    if (lock != null && lock.session.equals(session.sessionId())) {
      lock = queue.poll();
      while (lock != null) {
        // If the waiter has a lock timer, cancel the timer.
        Scheduled timer = timers.remove(lock.index);
        if (timer != null) {
          timer.cancel();
        }

        // Notify the client that it has acquired the lock.
        PrimitiveSession lockSession = getSession(lock.session);
        if (lockSession != null && lockSession.getState().active()) {
          acceptOn(lock.session, service -> service.locked(lock.id, lock.index));
          break;
        }
        lock = queue.poll();
      }
    }
  }

  private class LockHolder {
    private final int id;
    private final long index;
    private final SessionId session;
    private final long expire;

    public LockHolder(int id, long index, SessionId session, long expire) {
      this.id = id;
      this.index = index;
      this.session = session;
      this.expire = expire;
    }

    @Override
    public String toString() {
      return toStringHelper(this)
          .add("id", id)
          .add("index", index)
          .add("session", session)
          .add("expire", expire)
          .toString();
    }
=======
    super(DistributedLockType.instance());
>>>>>>> 405e04b3
  }
}<|MERGE_RESOLUTION|>--- conflicted
+++ resolved
@@ -22,199 +22,6 @@
  */
 public class DefaultDistributedLockService extends AbstractAtomicLockService {
   public DefaultDistributedLockService() {
-<<<<<<< HEAD
-    super(DistributedLockType.instance(), DistributedLockClient.class);
-  }
-
-  @Override
-  public Serializer serializer() {
-    return SERIALIZER;
-  }
-
-  @Override
-  public void backup(BackupOutput output) {
-    output.writeObject(lock);
-    output.writeObject(queue);
-  }
-
-  @Override
-  public void restore(BackupInput input) {
-    lock = input.readObject();
-    queue = input.readObject();
-
-    // After the snapshot is installed, we need to cancel any existing timers and schedule new ones based on the
-    // state provided by the snapshot.
-    timers.values().forEach(Scheduled::cancel);
-    timers.clear();
-    for (LockHolder holder : queue) {
-      if (holder.expire > 0) {
-        timers.put(holder.index, getScheduler().schedule(Duration.ofMillis(holder.expire - getWallClock().getTime().unixTimestamp()), () -> {
-          timers.remove(holder.index);
-          queue.remove(holder);
-          PrimitiveSession session = getSession(holder.session);
-          if (session != null && session.getState().active()) {
-            acceptOn(holder.session, service -> service.failed(holder.id));
-          }
-        }));
-      }
-    }
-  }
-
-  @Override
-  public void onExpire(PrimitiveSession session) {
-    releaseSession(session);
-  }
-
-  @Override
-  public void onClose(PrimitiveSession session) {
-    releaseSession(session);
-  }
-
-  @Override
-  public void lock(int id, long timeout) {
-    PrimitiveSession session = getCurrentSession();
-    // If the lock is not already owned, immediately grant the lock to the requester.
-    // Note that we still have to publish an event to the session. The event is guaranteed to be received
-    // by the client-side primitive after the LOCK response.
-    if (lock == null) {
-      lock = new LockHolder(
-          id,
-          getCurrentIndex(),
-          session.sessionId(),
-          0);
-      acceptOn(session, service -> service.locked(id, getCurrentIndex()));
-      // If the timeout is 0, that indicates this is a tryLock request. Immediately fail the request.
-    } else if (timeout == 0) {
-      acceptOn(session, service -> service.failed(id));
-      // If a timeout exists, add the request to the queue and set a timer. Note that the lock request expiration
-      // time is based on the *state machine* time - not the system time - to ensure consistency across servers.
-    } else if (timeout > 0) {
-      LockHolder holder = new LockHolder(
-          id,
-          getCurrentIndex(),
-          session.sessionId(),
-          getWallClock().getTime().unixTimestamp() + timeout);
-      queue.add(holder);
-      timers.put(getCurrentIndex(), getScheduler().schedule(Duration.ofMillis(timeout), () -> {
-        // When the lock request timer expires, remove the request from the queue and publish a FAILED
-        // event to the session. Note that this timer is guaranteed to be executed in the same thread as the
-        // state machine commands, so there's no need to use a lock here.
-        timers.remove(getCurrentIndex());
-        queue.remove(holder);
-        if (session.getState().active()) {
-          acceptOn(session, service -> service.failed(id));
-        }
-      }));
-      // If the lock is -1, just add the request to the queue with no expiration.
-    } else {
-      LockHolder holder = new LockHolder(
-          id,
-          getCurrentIndex(),
-          session.sessionId(),
-          0);
-      queue.add(holder);
-    }
-  }
-
-  @Override
-  public void unlock(int id) {
-    if (lock != null) {
-      // If the commit's session does not match the current lock holder, ignore the request.
-      if (!lock.session.equals(getCurrentSession().sessionId())) {
-        return;
-      }
-
-      // If the current lock ID does not match the requested lock ID, ignore the request. This ensures that
-      // internal releases of locks that were never acquired by the client-side primitive do not cause
-      // legitimate locks to be unlocked.
-      if (lock.id != id) {
-        return;
-      }
-
-      // The lock has been released. Populate the lock from the queue.
-      lock = queue.poll();
-      while (lock != null) {
-        // If the waiter has a lock timer, cancel the timer.
-        Scheduled timer = timers.remove(lock.index);
-        if (timer != null) {
-          timer.cancel();
-        }
-
-        // Notify the client that it has acquired the lock.
-        PrimitiveSession lockSession = getSession(lock.session);
-        if (lockSession != null && lockSession.getState().active()) {
-          acceptOn(lock.session, service -> service.locked(lock.id, getCurrentIndex()));
-          break;
-        }
-        lock = queue.poll();
-      }
-    }
-  }
-
-  @Override
-  public boolean isLocked() {
-    return lock != null;
-  }
-
-  /**
-   * Handles a session that has been closed by a client or expired by the cluster.
-   * <p>
-   * When a session is removed, if the session is the current lock holder then the lock is released and the next
-   * session waiting in the queue is granted the lock. Additionally, all pending lock requests for the session
-   * are removed from the lock queue.
-   *
-   * @param session the closed session
-   */
-  private void releaseSession(PrimitiveSession session) {
-    // Remove all instances of the session from the lock queue.
-    queue.removeIf(lock -> lock.session.equals(session.sessionId()));
-
-    // If the removed session is the current holder of the lock, nullify the lock and attempt to grant it
-    // to the next waiter in the queue.
-    if (lock != null && lock.session.equals(session.sessionId())) {
-      lock = queue.poll();
-      while (lock != null) {
-        // If the waiter has a lock timer, cancel the timer.
-        Scheduled timer = timers.remove(lock.index);
-        if (timer != null) {
-          timer.cancel();
-        }
-
-        // Notify the client that it has acquired the lock.
-        PrimitiveSession lockSession = getSession(lock.session);
-        if (lockSession != null && lockSession.getState().active()) {
-          acceptOn(lock.session, service -> service.locked(lock.id, lock.index));
-          break;
-        }
-        lock = queue.poll();
-      }
-    }
-  }
-
-  private class LockHolder {
-    private final int id;
-    private final long index;
-    private final SessionId session;
-    private final long expire;
-
-    public LockHolder(int id, long index, SessionId session, long expire) {
-      this.id = id;
-      this.index = index;
-      this.session = session;
-      this.expire = expire;
-    }
-
-    @Override
-    public String toString() {
-      return toStringHelper(this)
-          .add("id", id)
-          .add("index", index)
-          .add("session", session)
-          .add("expire", expire)
-          .toString();
-    }
-=======
     super(DistributedLockType.instance());
->>>>>>> 405e04b3
   }
 }