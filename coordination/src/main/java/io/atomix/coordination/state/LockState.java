/*
 * Copyright 2015 the original author or authors.
 *
 * Licensed under the Apache License, Version 2.0 (the "License");
 * you may not use this file except in compliance with the License.
 * You may obtain a copy of the License at
 *
 * http://www.apache.org/licenses/LICENSE-2.0
 *
 * Unless required by applicable law or agreed to in writing, software
 * distributed under the License is distributed on an "AS IS" BASIS,
 * WITHOUT WARRANTIES OR CONDITIONS OF ANY KIND, either express or implied.
 * See the License for the specific language governing permissions and
 * limitations under the License.
 */
package io.atomix.coordination.state;

import io.atomix.catalyst.util.concurrent.Scheduled;
import io.atomix.copycat.client.session.Session;
import io.atomix.copycat.server.Commit;
import io.atomix.copycat.server.session.SessionListener;
import io.atomix.resource.ResourceStateMachine;

import java.time.Duration;
import java.util.ArrayDeque;
import java.util.HashMap;
import java.util.Map;
import java.util.Queue;

/**
 * Lock state machine.
 *
 * @author <a href="http://github.com/kuujo">Jordan Halterman</a>
 */
public class LockState extends ResourceStateMachine implements SessionListener {
  private Commit<LockCommands.Lock> lock;
  private final Queue<Commit<LockCommands.Lock>> queue = new ArrayDeque<>();
  private final Map<Long, Scheduled> timers = new HashMap<>();

  @Override
  public void register(Session session) {

  }

  @Override
  public void unregister(Session session) {

  }

  @Override
  public void expire(Session session) {

  }

  @Override
  public void close(Session session) {
    if (lock != null && lock.session().id() == session.id()) {
      lock.close();
      lock = queue.poll();
      while (lock != null) {
        Scheduled timer = timers.remove(lock.index());
        if (timer != null)
          timer.cancel();
<<<<<<< HEAD

        if (lock.session().state() == Session.State.EXPIRED || lock.session().state() == Session.State.CLOSED) {
          lock = queue.poll();
        } else {
          lock.session().publish("lock", true);
          break;
        }
=======
        lock.session().publish("lock", lock.index());
>>>>>>> 98665601
      }
    }
  }

  /**
   * Applies a lock commit.
   */
  public void lock(Commit<LockCommands.Lock> commit) {
    if (lock == null) {
      lock = commit;
      commit.session().publish("lock", commit.index());
    } else if (commit.operation().timeout() == 0) {
      try {
        commit.session().publish("lock", null);
      } finally {
        commit.close();
      }
    } else {
      queue.add(commit);
      if (commit.operation().timeout() > 0) {
        timers.put(commit.index(), executor.schedule(Duration.ofMillis(commit.operation().timeout()), () -> {
          timers.remove(commit.index());
          queue.remove(commit);
          commit.close();
        }));
      }
    }
  }

  /**
   * Applies an unlock commit.
   */
  public void unlock(Commit<LockCommands.Unlock> commit) {
    try {
      if (lock != null) {
        if (!lock.session().equals(commit.session()))
          throw new IllegalStateException("not the lock holder");

        lock.close();

        lock = queue.poll();
        while (lock != null) {
          Scheduled timer = timers.remove(lock.index());
          if (timer != null)
            timer.cancel();
<<<<<<< HEAD

          if (lock.session().state() == Session.State.EXPIRED || lock.session().state() == Session.State.CLOSED) {
            lock = queue.poll();
          } else {
            lock.session().publish("lock", true);
            break;
          }
=======
          lock.session().publish("lock", lock.index());
>>>>>>> 98665601
        }
      }
    } finally {
      commit.close();
    }
  }

  @Override
  public void delete() {
    if (lock != null) {
      lock.close();
    }

    queue.forEach(Commit::close);
    queue.clear();

    timers.values().forEach(Scheduled::cancel);
    timers.clear();
  }

}<|MERGE_RESOLUTION|>--- conflicted
+++ resolved
@@ -61,17 +61,13 @@
         Scheduled timer = timers.remove(lock.index());
         if (timer != null)
           timer.cancel();
-<<<<<<< HEAD
 
         if (lock.session().state() == Session.State.EXPIRED || lock.session().state() == Session.State.CLOSED) {
           lock = queue.poll();
         } else {
-          lock.session().publish("lock", true);
+          lock.session().publish("lock", lock.index());
           break;
         }
-=======
-        lock.session().publish("lock", lock.index());
->>>>>>> 98665601
       }
     }
   }
@@ -117,17 +113,13 @@
           Scheduled timer = timers.remove(lock.index());
           if (timer != null)
             timer.cancel();
-<<<<<<< HEAD
 
           if (lock.session().state() == Session.State.EXPIRED || lock.session().state() == Session.State.CLOSED) {
             lock = queue.poll();
           } else {
-            lock.session().publish("lock", true);
+            lock.session().publish("lock", lock.index());
             break;
           }
-=======
-          lock.session().publish("lock", lock.index());
->>>>>>> 98665601
         }
       }
     } finally {
